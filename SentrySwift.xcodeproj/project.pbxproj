--- conflicted
+++ resolved
@@ -1864,8 +1864,6 @@
 			);
 			defaultConfigurationIsVisible = 0;
 			defaultConfigurationName = Release;
-<<<<<<< HEAD
-=======
 		};
 		63CDAB6D1DDB164500B63921 /* Build configuration list for PBXNativeTarget "iOS" */ = {
 			isa = XCConfigurationList;
@@ -1875,7 +1873,6 @@
 			);
 			defaultConfigurationIsVisible = 0;
 			defaultConfigurationName = Release;
->>>>>>> 7c84c180
 		};
 /* End XCConfigurationList section */
 	};
