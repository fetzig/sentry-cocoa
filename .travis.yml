--- conflicted
+++ resolved
@@ -5,20 +5,13 @@
     - 5.x
 
 language: objective-c
-<<<<<<< HEAD
 osx_image: xcode11.2
 addons:
   homebrew:
     taps: oclint/formulae
     packages:
       - oclint
-=======
-osx_image: xcode9.4
-addons:
-  homebrew:
-    packages:
       - swiftlint
->>>>>>> cb2445cc
     update: true
 
 cache:
