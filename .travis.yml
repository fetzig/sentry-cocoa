--- conflicted
+++ resolved
@@ -5,14 +5,11 @@
 
 language: objective-c
 osx_image: xcode9.4
-<<<<<<< HEAD
-=======
 addons:
   homebrew:
     packages:
       - swiftlint
     update: true
->>>>>>> cb2445cc
 
 cache:
   - bundler
@@ -24,13 +21,9 @@
 
 env:
   matrix:
-<<<<<<< HEAD
-=======
     - LANE=lint
->>>>>>> cb2445cc
     - LANE=test
     - LANE=pod
-    - LANE=lint
 
 before_install:
   - gem update --system
