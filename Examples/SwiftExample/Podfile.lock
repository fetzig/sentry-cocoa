--- conflicted
+++ resolved
@@ -1,45 +1,45 @@
 PODS:
-  - KSCrash (1.11.0):
-    - KSCrash/Installations (= 1.11.0)
-  - KSCrash/Installations (1.11.0):
+  - KSCrash (1.10.1):
+    - KSCrash/Installations (= 1.10.1)
+  - KSCrash/Installations (1.10.1):
     - KSCrash/Recording
     - KSCrash/Reporting
-  - KSCrash/Recording (1.11.0)
-  - KSCrash/Reporting (1.11.0):
+  - KSCrash/Recording (1.10.1)
+  - KSCrash/Reporting (1.10.1):
     - KSCrash/Recording
-    - KSCrash/Reporting/Filters (= 1.11.0)
-    - KSCrash/Reporting/MessageUI (= 1.11.0)
-    - KSCrash/Reporting/Sinks (= 1.11.0)
-    - KSCrash/Reporting/Tools (= 1.11.0)
-  - KSCrash/Reporting/Filters (1.11.0):
+    - KSCrash/Reporting/Filters (= 1.10.1)
+    - KSCrash/Reporting/MessageUI (= 1.10.1)
+    - KSCrash/Reporting/Sinks (= 1.10.1)
+    - KSCrash/Reporting/Tools (= 1.10.1)
+  - KSCrash/Reporting/Filters (1.10.1):
     - KSCrash/Recording
-    - KSCrash/Reporting/Filters/Alert (= 1.11.0)
-    - KSCrash/Reporting/Filters/AppleFmt (= 1.11.0)
-    - KSCrash/Reporting/Filters/Base (= 1.11.0)
-    - KSCrash/Reporting/Filters/Basic (= 1.11.0)
-    - KSCrash/Reporting/Filters/GZip (= 1.11.0)
-    - KSCrash/Reporting/Filters/JSON (= 1.11.0)
-    - KSCrash/Reporting/Filters/Sets (= 1.11.0)
-    - KSCrash/Reporting/Filters/Stringify (= 1.11.0)
-    - KSCrash/Reporting/Filters/Tools (= 1.11.0)
-  - KSCrash/Reporting/Filters/Alert (1.11.0):
+    - KSCrash/Reporting/Filters/Alert (= 1.10.1)
+    - KSCrash/Reporting/Filters/AppleFmt (= 1.10.1)
+    - KSCrash/Reporting/Filters/Base (= 1.10.1)
+    - KSCrash/Reporting/Filters/Basic (= 1.10.1)
+    - KSCrash/Reporting/Filters/GZip (= 1.10.1)
+    - KSCrash/Reporting/Filters/JSON (= 1.10.1)
+    - KSCrash/Reporting/Filters/Sets (= 1.10.1)
+    - KSCrash/Reporting/Filters/Stringify (= 1.10.1)
+    - KSCrash/Reporting/Filters/Tools (= 1.10.1)
+  - KSCrash/Reporting/Filters/Alert (1.10.1):
     - KSCrash/Recording
     - KSCrash/Reporting/Filters/Base
-  - KSCrash/Reporting/Filters/AppleFmt (1.11.0):
+  - KSCrash/Reporting/Filters/AppleFmt (1.10.1):
     - KSCrash/Recording
     - KSCrash/Reporting/Filters/Base
-  - KSCrash/Reporting/Filters/Base (1.11.0):
+  - KSCrash/Reporting/Filters/Base (1.10.1):
     - KSCrash/Recording
-  - KSCrash/Reporting/Filters/Basic (1.11.0):
+  - KSCrash/Reporting/Filters/Basic (1.10.1):
     - KSCrash/Recording
     - KSCrash/Reporting/Filters/Base
-  - KSCrash/Reporting/Filters/GZip (1.11.0):
+  - KSCrash/Reporting/Filters/GZip (1.10.1):
     - KSCrash/Recording
     - KSCrash/Reporting/Filters/Base
-  - KSCrash/Reporting/Filters/JSON (1.11.0):
+  - KSCrash/Reporting/Filters/JSON (1.10.1):
     - KSCrash/Recording
     - KSCrash/Reporting/Filters/Base
-  - KSCrash/Reporting/Filters/Sets (1.11.0):
+  - KSCrash/Reporting/Filters/Sets (1.10.1):
     - KSCrash/Recording
     - KSCrash/Reporting/Filters/AppleFmt
     - KSCrash/Reporting/Filters/Base
@@ -47,47 +47,33 @@
     - KSCrash/Reporting/Filters/GZip
     - KSCrash/Reporting/Filters/JSON
     - KSCrash/Reporting/Filters/Stringify
-  - KSCrash/Reporting/Filters/Stringify (1.11.0):
+  - KSCrash/Reporting/Filters/Stringify (1.10.1):
     - KSCrash/Recording
     - KSCrash/Reporting/Filters/Base
-  - KSCrash/Reporting/Filters/Tools (1.11.0):
+  - KSCrash/Reporting/Filters/Tools (1.10.1):
     - KSCrash/Recording
-  - KSCrash/Reporting/MessageUI (1.11.0):
+  - KSCrash/Reporting/MessageUI (1.10.1):
     - KSCrash/Recording
-  - KSCrash/Reporting/Sinks (1.11.0):
+  - KSCrash/Reporting/Sinks (1.10.1):
     - KSCrash/Recording
     - KSCrash/Reporting/Filters
     - KSCrash/Reporting/Tools
-  - KSCrash/Reporting/Tools (1.11.0):
+  - KSCrash/Reporting/Tools (1.10.1):
     - KSCrash/Recording
   - SentrySwift (1.0.0):
-    - KSCrash (~> 1.11.0)
+    - KSCrash (~> 1.10.1)
 
 DEPENDENCIES:
-  - KSCrash (from `git@github.com:kstenerud/KSCrash.git`, tag `1.11.0`)
   - SentrySwift (from `../../`)
 
 EXTERNAL SOURCES:
-  KSCrash:
-    :git: git@github.com:kstenerud/KSCrash.git
-    :tag: 1.11.0
   SentrySwift:
     :path: "../../"
 
-CHECKOUT OPTIONS:
-  KSCrash:
-    :git: git@github.com:kstenerud/KSCrash.git
-    :tag: 1.11.0
-
 SPEC CHECKSUMS:
-<<<<<<< HEAD
-  KSCrash: f82f657ddb0acb4534d622f86536dd7744306a4b
-  SentrySwift: b4aef14e0888dc6a2d6bcbe6a23d73de8faffd11
-=======
   KSCrash: d9fae3bfbc77a31aa5a0710edaf2bff43c77eb1f
   SentrySwift: dcee2a7b810bdedfdefab310761c3c34acd5381e
->>>>>>> 0db6a87f
 
-PODFILE CHECKSUM: '08a266128fc4b2f6bc77a6c7ef038186b4937ddb'
+PODFILE CHECKSUM: ae5e9006335e93392297c5272d4c9f591e18a9af
 
 COCOAPODS: 1.1.1