--- conflicted
+++ resolved
@@ -49,12 +49,7 @@
 
 NS_ASSUME_NONNULL_BEGIN
 
-<<<<<<< HEAD
-// TODO(fetzig): dry: get version string from Sentry.xconfig instead.
-NSString *const SentryClientVersionString = @"5.0.0";
-=======
 NSString *const SentryClientVersionString = @"4.4.3";
->>>>>>> 0b8d8b73
 NSString *const SentryClientSdkName = @"sentry-cocoa";
 
 static SentryLogLevel logLevel = kSentryLogLevelError;
