//
//  SentryKSCrashReportSink.m
//  Sentry
//
//  Created by Daniel Griesser on 10/05/2017.
//  Copyright © 2017 Sentry. All rights reserved.
//

<<<<<<< HEAD
#if WITH_KSCRASH
#import <KSCrash/KSCrash.h>
#endif
#import "KSCrash.h"
=======
>>>>>>> 209497c2

#if __has_include(<Sentry/Sentry.h>)

#import <Sentry/SentryDefines.h>
#import <Sentry/SentryKSCrashReportSink.h>
#import <Sentry/SentryKSCrashReportConverter.h>
#import <Sentry/SentryClient+Internal.h>
#import <Sentry/SentryClient.h>
#import <Sentry/SentryEvent.h>
#import <Sentry/SentryException.h>
#import <Sentry/SentryLog.h>

#else
#import "SentryDefines.h"
#import "SentryKSCrashReportSink.h"
#import "SentryKSCrashReportConverter.h"
#import "SentryClient.h"
#import "SentryClient+Internal.h"
#import "SentryEvent.h"
#import "SentryException.h"
#import "SentryLog.h"
#endif

#if WITH_KSCRASH
#import <KSCrash/KSCrash.h>
#endif

@implementation SentryKSCrashReportSink

#if WITH_KSCRASH
- (void)filterReports:(NSArray *)reports
          onCompletion:(KSCrashReportFilterCompletion)onCompletion {
    dispatch_queue_t queue = dispatch_get_global_queue(DISPATCH_QUEUE_PRIORITY_DEFAULT, 0ul);
    dispatch_async(queue, ^{
        NSMutableArray *sentReports = [NSMutableArray new];
        for (NSDictionary *report in reports) {
            SentryKSCrashReportConverter *reportConverter = [[SentryKSCrashReportConverter alloc] initWithReport:report];
            if (nil != SentryClient.sharedClient) {
                SentryEvent *event = [reportConverter convertReportToEvent];
                if (nil != event.exceptions.firstObject && [event.exceptions.firstObject.value isEqualToString:@"SENTRY_SNAPSHOT"]) {
                    [SentryLog logWithMessage:@"Snapshotting stacktrace" andLevel:kSentryLogLevelDebug];
                    SentryClient.sharedClient._snapshotThreads = event.threads;
                } else {
                    [sentReports addObject:report];
                    [SentryClient.sharedClient sendEvent:event withCompletionHandler:NULL];
                }
            }
        }
        if (onCompletion) {
            onCompletion(sentReports, TRUE, nil);
        }
    });
    
}
#endif

@end<|MERGE_RESOLUTION|>--- conflicted
+++ resolved
@@ -5,14 +5,6 @@
 //  Created by Daniel Griesser on 10/05/2017.
 //  Copyright © 2017 Sentry. All rights reserved.
 //
-
-<<<<<<< HEAD
-#if WITH_KSCRASH
-#import <KSCrash/KSCrash.h>
-#endif
-#import "KSCrash.h"
-=======
->>>>>>> 209497c2
 
 #if __has_include(<Sentry/Sentry.h>)
 
@@ -65,7 +57,7 @@
             onCompletion(sentReports, TRUE, nil);
         }
     });
-    
+
 }
 #endif
 
